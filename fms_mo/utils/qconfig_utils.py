# Copyright The FMS Model Optimizer Authors
#
# Licensed under the Apache License, Version 2.0 (the "License");
# you may not use this file except in compliance with the License.
# You may obtain a copy of the License at
#
#     http://www.apache.org/licenses/LICENSE-2.0
#
# Unless required by applicable law or agreed to in writing, software
# distributed under the License is distributed on an "AS IS" BASIS,
# WITHOUT WARRANTIES OR CONDITIONS OF ANY KIND, either express or implied.
# See the License for the specific language governing permissions and
# limitations under the License.
"""Util functions for qconfig."""

# Standard
from copy import deepcopy
from datetime import date
from importlib.metadata import version
from pathlib import Path
<<<<<<< HEAD
from typing import Any
import argparse
=======
from typing import Any, Union
>>>>>>> 578759ff
import json
import logging
import os
import sys
import warnings

# Third Party
from torch import nn
import torch

# Local
from fms_mo.modules import QLSTM, QBmm, QConv2d, QConvTranspose2d, QLinear
from fms_mo.utils.import_utils import available_packages

# import numpy as np # only used in experimental func


logger = logging.getLogger(__name__)


def get_pkg_info(other_pkgs: list = None) -> dict:
    """
    Get the package name and version of important packages currently in use.

    Args:
        other_pkgs (list): List of other packages to include

    Returns:
        dict: pkg,version pairs
    """
    # Get shortened python version - only obtainable from sys.version
    pkgs = {"python": ".".join(map(str, sys.version_info[:3]))}
    if other_pkgs is None:
        other_pkgs = []

    # Get installed packages name:version
    pkgs.update(
        {
            pkg: version(pkg)
            for pkg in [
                "fms-model-optimizer",
                "torch",
                "transformers",
                "triton",
            ]
            + other_pkgs
        }
    )

    return pkgs


def config_defaults() -> dict:
    """Create defaults for qconfig"""
    cfg_defaults = {
        # nbits vars
        "nbits_a": 32,
        "nbits_w": 32,
        "nbits_a_alt": None,
        "nbits_w_alt": None,
        "nbits_a_qkv": None,
        "nbits_w_qkv": None,
        "nbits_bmm1": None,
        "nbits_bmm2": None,
        "nbits_kvcache": None,
        "nbits_w_lstm": None,
        "nbits_i_lstm": None,
        "nbits_h_lstm": None,
        # qmodes vars
<<<<<<< HEAD
        ("qa_mode", "pact"),
        ("qw_mode", "sawb"),
        ("qa_qkv_mode", "pact"),
        ("qw_qkv_mode", "sawb"),
        ("bmm1_qm1_mode", "pact"),
        ("bmm1_qm2_mode", "pact"),
        ("bmm2_qm1_mode", "pact"),
        ("bmm2_qm2_mode", "pact"),
=======
        "qa_mode": "pact+",
        "qw_mode": "sawb+",
        "qa_qkv_mode": "pact",
        "qw_qkv_mode": "sawb",
        "bmm1_qm1_mode": "pact",
        "bmm1_qm2_mode": "pact",
        "bmm2_qm1_mode": "pact",
        "bmm2_qm2_mode": "pact",
        "qa_mode_lstm": "pact+",
>>>>>>> 578759ff
        # mode_calib vars
        "qa_mode_calib": "percentile",
        "qw_mode_calib": "percentile",
        # init_method vars
        "a_init_method": "percentile",
        "w_init_method": "sawb",
        # qmodel_calibration
        "qmodel_calibration": 0,
        "qmodel_calibration_new": 0,
        # Boolean vars
        "qshortcutconv": False,
        "q1stlastconv": False,
        "qdw": False,
        "qskipfpn": False,
        "qkvsync": False,
        "extend_act_range": False,
        "plotsvg": False,
        "qskip_large_mag_layers": False,
        "recompute_narrow_weights": False,
        # Iterable vars
        "qlayer_name_pattern": [],
        "qskip_layer_name": [],
        "qspecial_layers": {},
        "qsinglesided_name": [],
        "clip_val_asst_percentile": (0.1, 99.9),
        "params2optim": {
            "W": [[] for _ in range(torch.cuda.device_count())],
            "cvs": [[] for _ in range(torch.cuda.device_count())],
        },
        # PTQ vars
        "ptq_nbatch": 100,
        "ptq_batchsize": 12,
        "ptq_nouterloop": 20000,
        "ptq_ninnerloop": 1,
        "ptq_coslr": "",
        "ptq_lrw": 1e-05,
        "ptq_lrcv_a": 0.001,
        "ptq_lrcv_w": 0.001,
        "ptq_freezecvs": False,
        "ptq_qdrop": False,
        "ptq_loss_func": "mse",
        "firstptqmodule": [],
        "temp_disable_quantizers": False,
        "temp_disable_PTQ": False,
        "temp_disable_calib": False,
        "org_batch_size": {},
        "ptqmod_to_be_optimized": [],
        # SmoothQuant vars
        "smoothq": False,
        "smoothq_scale_layers": [],
        "smoothq_act_scale_path": None,
        # Other vars
        "which2patch_contextmanager": None,
        "force_stop_if_qbmm_auto_check_failed": False,
        "world_size": max(1, torch.cuda.device_count()),
        "global_rank": 0,
        "batch_size": 2,
        "keys_to_save": [],
        # items could be obsoleted
        "output_attentions": False,
        "bias_corr": False,
        "qwav2vec": False,
        "qvit": False,
        "numparamsfromloadertomodel": 1,
        "gradclip": 0.0,
    }

    return cfg_defaults


<<<<<<< HEAD
def qconfig_init(recipe: str = None, args: Any = None, use_mx: bool = False):
=======
def find_recipe_json(recipe: str, subdir: str = None) -> Path:
    """
    Search for recipe .json file in fms_mo and return the path

    Args:
        recipe (str): Recipe file name (can be the "name" or "prefix.json").
        subdir (str, optional): Alternative subdir path from pkg_root. Defaults to None.

    Returns:
        Path: File Path to .json recipe if found, else None
    """
    if recipe is None:
        return None

    cwd = Path().resolve()
    pkg_root = Path(__file__).parent.parent.resolve()
    file_in_cwd = cwd / recipe
    file_in_cwd2 = cwd / f"{recipe}.json"
    if subdir:
        file_in_recipes = pkg_root / subdir / "recipes" / recipe
        file_in_recipes2 = pkg_root / subdir / "recipes" / f"{recipe}.json"
    else:
        file_in_recipes = pkg_root / "recipes" / recipe
        file_in_recipes2 = pkg_root / "recipes" / f"{recipe}.json"

    if not recipe.endswith(".json") and file_in_recipes2.exists():
        json_file = file_in_recipes2
    elif not recipe.endswith(".json") and file_in_cwd2.exists():
        json_file = file_in_cwd2
    elif file_in_cwd.exists():
        json_file = file_in_cwd
    elif file_in_recipes.exists():
        json_file = file_in_recipes
    else:
        json_file = None

    return json_file


def get_recipe(recipe: str, subdir: str = None) -> Union[list, dict]:
    """
    Get a json recipe.

    Args:
        recipe (str): Name of the recipe file.
        subdir (str, optional): A subdirectory to search from root. Defaults to None.

    Returns:
        Any: Data from a saved .json.
    """
    json_file = find_recipe_json(recipe, subdir)
    temp_data = None
    if json_file:
        with open(json_file, "r", encoding="utf-8") as openfile:
            temp_data = json.load(openfile)
        logger.info(f"Loaded settings from {json_file}.")

        # Any recipe should be a dict (qcfg) or list (keys_to_save)
        if not isinstance(temp_data, (dict, list)):
            raise ValueError(f"Loaded recipe {json_file} was not a dict or list")

    return temp_data


def qconfig_init(recipe: str = None, args: Any = None) -> dict:
>>>>>>> 578759ff
    """Three possible ways to create qcfg:
        1. create a default qcfg
        2. load from a json
        3. parse the args
        NOTE: Content from higher number, e.g. arg parser, will override thier counterpart from
            lower numbers, e.g. json.

    Args:
        recipe: str. Recipe filename (json) that contains settings, if specified and exists.
            Will search cwd and fms_mo/recipes folder. ok to omit '.json' extension.
        args: argparser object that may contain relevant parameters.

        Important items in the config dictionary:
        nbits_[w|a]_alt: "_alt" stands for "alternative" -> the default prec for those "skipped"
            layers e.g. usually the 1st/last layers are "skipped" and will NOT be swapped to
            QLinear. But, if "nbits_x_alt = 8", they will.
        qmodel_calibration[_new]: set to non-zero will trigger calibration. "_new" means
            calibration will happen during the first N calls of fwd path, better for long
            training or fine-tuning that you don't mind losing the first N iters
        qlayer_name_pattern: allows partial or regex name matching, the layers satisfy the
            criteria will be skipped. NOTE: tracing will be bypassed entirely if this arg is used
        qskip_layer_name: user can specify exact name to skip
        qspecial_layers: special case handling. user can specify any quant params for any
            given layer, e.g. {'1st.conv':{'nbits_w':8,'qw_mode':'pact+sym'}, '2nd.layers':{...} }
        extend_act_range: symmetric act quantizers (maxsym, pactsym+, ...) to use full range, e.g.,
            [-128, 127] instead [-127,127], TODO: should default to True?
        ptq_nbatch: total number of batches of data that will be fetched from loader for PTQ tuning
        ptq_batchsize: data used in PTQ tuning usually is fetched from loader directly,
            i.e. batchsize is the unchanged from dataloader.batch_size. although it could be
            different if needed, e.g. PTQ may allow larger bs due to only partial model tuning.
            But fine-grain shuffling will be needed in that case.
        ptq_nouterloop: number of optimization "steps" in the PTQ outer loop. 1 outer loop uses
            1 cached data batch. when Nouter >= Nbatch, data will be re-used
        ptq_ninnerloop: number of "inner loop" for PTQ optimization. When 1 batch of data is
            fetched, run (loss->loss.back->optim.step) this many times before fetching the next
            batch. NOTE: usually doesn't make big differences, hence, default to 1
        ptq_coslr: can be "", "W" or "A" or "WA", indicating which (or both) optimizer will use
            cosLR, otherwise use constantLR as default
    """

    qcfg = {}
    # 1. create a dict with default values
    qcfg["mapping"] = {
        nn.Linear: QLinear,
        nn.Conv2d: QConv2d,
        nn.ConvTranspose2d: QConvTranspose2d,
        nn.LSTM: QLSTM,
        "matmul_or_bmm": QBmm,
    }

    qcfg["pkg_versions"] = get_pkg_info()

    qcfg["nbits_w"] = 32
    qcfg["nbits_a"] = 32
    qcfg["qa_mode"] = "pact+"
    qcfg["qw_mode"] = "sawb+"
    qcfg["nbits_w_alt"] = None
    qcfg["nbits_a_alt"] = None
    qcfg["qmodel_calibration"] = 0
    qcfg["qmodel_calibration_new"] = 0
    qcfg["qa_mode_calib"] = "percentile"
    qcfg["qw_mode_calib"] = "percentile"
    # TODO: qx_mode_calib is used by new calib, w_init_method is used by old calib. Need to unify
    qcfg["w_init_method"] = "sawb"
    qcfg["a_init_method"] = "percentile"
    qcfg["clip_val_asst_percentile"] = (0.1, 99.9)

    # ways to control which layers to be quantized/skipped
    qcfg["qlayer_name_pattern"] = []
    qcfg["qskip_layer_name"] = []
    qcfg["qskip_large_mag_layers"] = False
    qcfg["recompute_narrow_weights"] = False
    qcfg["qspecial_layers"] = {}

    # settings about quantizing bmm/matmul
    qcfg["nbits_bmm1"] = None
    qcfg["nbits_bmm2"] = None
    qcfg["nbits_kvcache"] = None
    qcfg["qa_qkv_mode"] = "pact"
    qcfg["qw_qkv_mode"] = "sawb"
    qcfg["bmm1_qm1_mode"] = "pact"
    qcfg["bmm2_qm1_mode"] = "pact"
    qcfg["bmm1_qm2_mode"] = "pact"
    qcfg["bmm2_qm2_mode"] = "pact"
    qcfg["qkvsync"] = False
    qcfg["which2patch_contextmanager"] = (
        None  # an internal var that should not be set by user
    )
    qcfg["force_stop_if_qbmm_auto_check_failed"] = False

    # LSTM related, if any of these is not None, then last layer (FC) will not be skipped.
    qcfg["nbits_w_lstm"] = None
    qcfg["nbits_i_lstm"] = None
    qcfg["nbits_h_lstm"] = None
    qcfg["nbits_w_qkv"] = None
    qcfg["nbits_a_qkv"] = None
    qcfg["qa_mode_lstm"] = "pact+"

    qcfg["extend_act_range"] = False

    # PTQ related settings
    qcfg["temp_disable_quantizers"] = False
    qcfg["temp_disable_PTQ"] = False
    qcfg["temp_disable_calib"] = False
    qcfg["force_calib_once"] = False
    qcfg["ptq_nbatch"] = 100
    qcfg["ptq_batchsize"] = 12
    qcfg["ptq_nouterloop"] = 20000
    qcfg["ptq_ninnerloop"] = 1
    qcfg["ptq_coslr"] = ""
    qcfg["ptq_lrw"] = 1e-5  # 1e-3 or 1e-5 for AdaQuant
    qcfg["ptq_lrcv_w"] = 1e-3
    qcfg["ptq_lrcv_a"] = 1e-3  # lr was 1e-1 or 1e-3 in AdaQuant, 4e-5 for BRECQ
    qcfg["org_batch_size"] = {}
    qcfg["ptqmod_to_be_optimized"] = []
    qcfg["ptq_freezecvs"] = False
    qcfg["ptq_qdrop"] = False
    qcfg["ptq_loss_func"] = "mse"
    qcfg["firstptqmodule"] = []
    qcfg["params2optim"] = {
        "W": [[] for _ in range(torch.cuda.device_count())],
        "cvs": [[] for _ in range(torch.cuda.device_count())],
    }
    # collect parameters based on device index, in case DP is used

    qcfg["tb_writer"] = None
    qcfg["world_size"] = max(1, torch.cuda.device_count())  # in case no GPU is found
    qcfg["global_rank"] = 0
    qcfg["batch_size"] = 2

    # items could be obsoleted
    qcfg["output_attentions"] = False
    qcfg["bias_corr"] = False
    qcfg["qwav2vec"] = False
    qcfg["qvit"] = False
    qcfg["qsinglesided_name"] = []
    qcfg["qshortcutconv"] = False
    qcfg["q1stlastconv"] = False
    qcfg["qdw"] = False
    qcfg["qskipfpn"] = False
    qcfg["plotsvg"] = False
    qcfg["numparamsfromloadertomodel"] = 1  # TODO: to be obsoleted
    # Sometimes, dataloader unpack into 2 elements or more, e.g. (img, labels) = next(dataloader)
    # but only one will be passed to model during forward, e.g. pred = model(img)
    # => set numparamsfromloadertomodel = 1, use "prefwdfunc" may be a better option
    qcfg["gradclip"] = 0.0

    # 2. load values from json, if specified and exists
    #    this can be used to load a previously saved ckpt as well
    if recipe:
        # qcfg recipes should reside in fms_mo/recipes
        temp_cfg = qconfig_load(recipe)

        if temp_cfg:
            if not isinstance(temp_cfg, dict):
                raise ValueError(
                    f"Quantized config recipe={recipe} is not a dictionary"
                )

            qcfg.update(temp_cfg)
            logger.info("Updated config with recipe values")
        else:
            raise ValueError(f"Config recipe {recipe} was not found.")

    # 3. parse args, if provided
    if hasattr(args, "__dict__"):
        vars_dict = vars(
            args
        )  # vars() returns "args" properties as a dict, easier than dir()?
        if "__flags" in vars_dict:
            for k, v in vars_dict[
                "__flags"
            ].items():  # NOTE: k is str but v is object, hence v.value
                qcfg[k] = v.value
        else:
            qcfg.update(vars_dict)
        logger.info(
            "Some args are parsed into qcfg."
            " Default or values from json of the same key will be overwritten."
        )

    # 4. Check if mapping must change for MX library
    # For now, simply use qa_mode or qw_mode to trigger, e.g. "mx_fp4_e2m1" -> "fp4_e2m1"
    # user may create qcfg without "mx_fpxxx" then manually changes qw_mode/qa_mode to "mx_fpxxx"
    # => need to check again at the beginning of qmodel_prep(), i.e. in check_config()
    set_mx_specs(qcfg, args, use_mx)

    return qcfg


<<<<<<< HEAD
def set_mx_specs(
    config: dict,
    args: argparse.ArgumentParser = None,
    use_mx: bool = False,
):
    """
    Set mx_specs dict in quantized config to be used for MX quantization.
    Will use fms_mo default values for variables when none are given.

    Options available:
    1. Pass job args to create mx_specs.  Must have --a_elem_format and --w_elem_format set.
    2. Consume a premade mx_specs dict from quantized config if present.
    3. Consume quantized config variables prefixed with "mx_".

    Options 2 and 3 are mutually exclusive with preference for Option 2 if both are given.

    Args:
        config (dict): Quantization config dict
        args (argparse.ArgumentParser, optional): Job arg parser. Defaults to None.
        use_mx (bool): Create default mx_specs when qcfg or args aren't present.
            Defaults to False.
    """
    mx_prefix = "mx_"

    # MX lib defaults for these values are None, 0, nearest, max, or bool
    fms_defaults = get_mx_specs_defaults()

    # Already have a mx_specs saved in config
    use_mx_specs_config = "mx_specs" in config

    # Check for any "mx_" vars set in config
    use_mx_config = any(key.startswith(mx_prefix) for key in config.keys())

    # Check args for any mx_specs vars
    use_mx_args = args is not None and any(
        hasattr(args, key)
        for key, _ in fms_defaults.items()
        if key != "block_size"
        # some items are not unique to mx, add names here if needed
    )

    # Lastly, check for BMM consistency to enable QBmmMX
    fms_bmm_modes = [
        config["bmm1_qm1_mode"].startswith(mx_prefix),
        config["bmm1_qm2_mode"].startswith(mx_prefix),
        config["bmm2_qm1_mode"].startswith(mx_prefix),
        config["bmm2_qm2_mode"].startswith(mx_prefix),
    ]
    # If any mx bmm set, they all must be set for QBmmMX ; will be checked in check_config
    use_fms_bmm_modes = all(fms_bmm_modes)

    use_mx = (
        use_mx
        or use_mx_specs_config
        or use_mx_config
        or use_mx_args
        or use_fms_bmm_modes
    )

    if use_mx:
        # If "mapping" has been removed from qcfg -> chk_cfg is being called by save_config() at
        #     the end of qmodel_prep() => don't need to update anything.
        # NOTE: If "mx_" qa_/qw_mode was used through args, the "mx_" prefix would have been removed
        #     already in chk_cfg() => "use_mx" flag will be False. Keep in mind that THE ONLY WAY TO
        #     TRIGGER REFRESH of mx_specs AFTER qconfig_init() is to manually set qa_/qw_mode to
        #     "mx_something"!

        if available_packages["mx"]:
            # Standard
            from functools import partial

            # Third Party
            # pylint: disable = import-error
            import mx

            # Local
            from fms_mo.modules.bmm import QBmmMX
            from fms_mo.modules.linear import QLinearMX

            # Create a MxSpecs object based on input args and overwrite w/ qcfg if provided
            mx_specs = mx.get_mx_specs(args) if use_mx_args else mx.MxSpecs()

            # Ensure fms defaults are set assuming job args haven't already changed them
            for key, val in fms_defaults.items():
                if mx_specs[key] in [None, 0, False, True, "nearest", "max"]:
                    mx_specs[key] = val

            # Use config["mx_specs"] settings
            if use_mx_specs_config:
                mx_specs.update(config["mx_specs"])

            # Use qcfg mx equivalents
            else:
                # k_elem_format special case - in q_modes
                if config["qw_mode"].startswith(mx_prefix):
                    mx_specs["w_elem_format"] = config["qw_mode"].replace(mx_prefix, "")
                if config["qa_mode"].startswith(mx_prefix):
                    mx_specs["a_elem_format"] = config["qa_mode"].replace(mx_prefix, "")

                for mx_var, _ in fms_defaults.items():
                    fms_var = "mx_" + mx_var
                    # Only update if its in config; default values already set
                    if fms_var in config:
                        mx_specs[mx_var] = config.get(fms_var)

                # Only 1 variable that has "mx_" prefix from MX lib
                mx_var = "mx_flush_fp32_subnorms"
                if mx_var in config:
                    mx_specs[mx_var] = config.get(mx_var)

            # Many mx_spec vars are synched with other vars -- may have changed now
            mx_specs = mx.finalize_mx_specs(mx_specs)

            # Save finalized mx_spec to config
            config["mx_specs"] = mx_specs.data

            # Update mapping for torch.nn and matmul_or_bmm to MX variants
            # QLinearMX will be used, but QBmmMX requires bmm specifically
            config["mapping"][nn.Linear] = partial(
                QLinearMX, mx_specs=config["mx_specs"]
            )
            # config["mapping"][nn.Conv2d] = partial(
            #     QConv2dMX, mx_specs=config["mx_specs"]
            # )
            # config["mapping"][nn.ConvTranspose2d] = partial(
            #     QConvTranspose2dMX, mx_specs=config["mx_specs"]
            # )
            if use_fms_bmm_modes:  # all bmm_modes are "mx_" prefixed
                config["mapping"]["matmul_or_bmm"] = partial(
                    QBmmMX, mx_specs=config["mx_specs"]
                )

        else:
            logger.info("MX variables provided, but MX package is not installed")


def is_nvcc_installed():
    """
    Check whether we can call on the NVIDIA CUDA Compiler from the OS level

    Returns:
        bool: If nvcc is found and callable at the OS level
    """
    # Standard
    import subprocess

    try:
        # Run the nvcc command to check if it's installed
        subprocess.check_output("nvcc --version", shell=True, stderr=subprocess.STDOUT)
        logger.info("nvcc is installed and callable")
        return True
    except subprocess.CalledProcessError:
        logger.info("nvcc is installed, but there was an issue running nvcc.")
        return False
    except FileNotFoundError:
        logger.info("nvcc is not installed on the system.")
        return False


def get_mx_specs_defaults():
    """
    Get key,value pairs for mx_specs defaults for fms_mo

    Returns:
        dict: fms_mo defaults of mx_specs
    """
    return {
        "w_elem_format": "fp8_e4m3",
        "a_elem_format": "fp8_e4m3",
        "w_elem_format_bp": "fp8_e4m3",
        "a_elem_format_bp": "fp8_e4m3",
        "a_elem_format_bp_ex": "fp8_e4m3",
        "a_elem_format_bp_os": "fp8_e4m3",
        "shared_exp_method": "max",
        "scale_bits": 8,
        "block_size": 32,  # this item is not unique to mx
        "bfloat": 16,  # bfloat and fp cannot be set at the same time
        "fp": 0,
        "round": "nearest",
        "round_m": "nearest",
        "round_weight": "nearest",
        "round_output": "nearest",
        "round_grad_weight": "nearest",
        "round_grad_input": "nearest",
        "round_mx_output": "nearest",
        "round_mx_input_grad_input": "nearest",
        "round_mx_weight_grad_input": "nearest",
        "round_mx_grad_output_grad_input": "nearest",
        "round_mx_input_grad_weight": "nearest",
        "round_mx_grad_output_grad_weight": "nearest",
        "quantize_backprop": True,
        "bfloat_subnorms": True,
        "mx_flush_fp32_subnorms": False,
        "softmax_exp2": False,
        "vec_use_exp2": False,
        "vec_use_recip": False,
        "custom_cuda": torch.cuda.is_available() and is_nvcc_installed(),
    }


def has_non_serializable_object(anything):
=======
def has_non_serializable_object(anything: Any) -> bool:
>>>>>>> 578759ff
    """
    Generalized recursive function looking for any non-serializable Python object
    Only types that are JSON serializable are None, primitives, tuples, lists, and dicts.
    Any other types must be converted into one of the types above.
    """
    if isinstance(anything, (list, tuple)):
        is_not_serializable = any(has_non_serializable_object(i) for i in anything)
        if is_not_serializable:
            message = f"{anything} contains non-serializable object(s)!"
            warnings.warn(message, UserWarning)

    elif isinstance(anything, dict):
        is_not_serializable = any(
            (has_non_serializable_object(k) or has_non_serializable_object(v))
            for k, v in anything.items()
        )
        if is_not_serializable:
            message = f"{anything} contains non-serializable object(s)!"
            warnings.warn(message, UserWarning)

    else:
        is_not_primitive = not isinstance(anything, (int, float, bool, str))
        is_not_none = anything is not None
        is_not_serializable = is_not_primitive and is_not_none
        if is_not_serializable:
            message = f"{anything} w/ type {type(anything)} not a serializable!"
            warnings.warn(message, UserWarning)

    return is_not_serializable


def serialize_config(config: dict) -> tuple[dict, dict]:
    """
    Util function to clean config of any non-serializable key,val pairs
    """
    items_to_delete = []
    for key, val in config.items():
        if has_non_serializable_object(key) or has_non_serializable_object(val):
            items_to_delete.append(key)
            message = (
                f"Deleting non-serializable pair {key},{val} from config. "
                "If you want this pair in your config, use json.dump() directly"
            )
            warnings.warn(message, UserWarning)

    len_before = len(config)
    dump = {k: config.pop(k) for k in items_to_delete}
    assert (
        len(config) + len(dump) == len_before
    ), "Inconsistency in config. Please check."

    return config, dump


def remove_unwanted_from_config(
    config: dict, minimal: bool = True
) -> tuple[dict, dict]:
    """Remove deprecated items or things cannot be saved as text (json)"""
    unwanted_items = [
        "sweep_cv_percentile",
        "Qlist",
        "tb_writer",
        "mapping",
        "checkQerr_frequency",
        "newlySwappedModules",
        "force_calib_once",
        # if we keep the following LUTs, it will save the entire model
        "LUTmodule_name",
        "qkvsync_my_1st_sibling",
        "graph_in_out",
        "hook_qbmm_auto_check",
    ]

    # If minimal qcfg to be saved, remove any variable that is equal to a default
    if minimal:
        default_config = config_defaults()
        for key, val in config.items():
            # If config has a default setting, add to unwanted items
            if default_config.get(key) == val:
                unwanted_items.append(key)

    len_before = len(config)
    dump = {k: config.pop(k) for k in unwanted_items if k in config}
    assert (
        len(config) + len(dump) == len_before
    ), "Inconsistency in config. Please check."
    return config, dump


def get_unwanted_defaults() -> dict:
    """Add back those unserializable items if needed"""
    unwanted_items = [
        ("sweep_cv_percentile", False),
        ("tb_writer", None),
        (
            "mapping",
            {
                nn.Conv2d: QConv2d,
                nn.ConvTranspose2d: QConvTranspose2d,
                nn.Linear: QLinear,
                nn.LSTM: QLSTM,
            },
        ),
        ("checkQerr_frequency", False),
        ("newlySwappedModules", []),
        ("force_calib_once", False),
        # if we keep the follwing LUTs, it will save the entire model
        ("LUTmodule_name", {}),
    ]
    return unwanted_items


def add_required_defaults_to_config(config: dict) -> None:
    """Recover "unserializable" items that are previously removed from config"""
    unwanted_items = get_unwanted_defaults()
    for key, default_val in unwanted_items:
        if key not in config:
            config[key] = default_val


def add_wanted_defaults_to_config(config: dict, minimal: bool = True) -> None:
    """Util function to add basic config defaults that are missing into a config
    if a wanted item is not in the config, add it w/ default value
    """
    if not minimal:
        config.update(config_defaults())


def qconfig_save(
    qcfg: dict,
    recipe: str | None = None,
    minimal: bool = True,
    fname: str = "qcfg.json",
) -> None:
    """
    Try to save qcfg into a JSON file (or use .pt format if something really can't be text-only).
    For example, qcfg['mapping'] has some classes as keys and values, json won't work. We will try
    to remove unserializable items first.

    Args:
        qcfg (dict): Quantized config.
        recipe (str, optional): String name for a save recipe. Defaults to None.
        minimal (bool, optional): Save a minimal quantized config. Defaults to True.
        fname (str, optional): File name to save quantized config. Defaults to "qcfg.json".
    """

    # First check in qcfg for added save list
    # This value is hardcoded to avoid probing qcfg with real keys like "qa_mode"
    keys_to_save = qcfg.get("keys_to_save", [])

    # Next, check in fms_mo/recipes and merge them into a unique set (in case they differ)
    keys_to_save_json = get_recipe(recipe)

    if keys_to_save_json:
        if not isinstance(keys_to_save_json, list):
            raise ValueError(f"Save recipe={recipe} is not a list!")

        # Merge keys_to_save lists
        keys_to_save = list(set(keys_to_save + keys_to_save_json))

    # If we found keys to save, fetch them from qcfg
    if keys_to_save:
        temp_qcfg = {}
        for key in keys_to_save:
            if key in qcfg:
                temp_qcfg[key] = qcfg[key]
            else:
                raise ValueError(f"Desired save {key=} not in qcfg!")

    else:
        # We assume a full qcfg is being saved - trim it!
        temp_qcfg = deepcopy(qcfg)

        # Remove deprecated/unwanted key,vals in config
        temp_qcfg, _ = remove_unwanted_from_config(temp_qcfg, minimal)

        # Add back wanted defaults for any missing vars
        add_wanted_defaults_to_config(temp_qcfg, minimal)

        # Clean config of any unwanted key,vals not found in unwanted list
        temp_qcfg, _ = serialize_config(temp_qcfg)

    # Add in date and system information for archival
    temp_qcfg["date"] = date.today().strftime("%Y-%B-%d")
    temp_qcfg["pkg_versions"] = get_pkg_info()

    # Finally, check to ensure all values are valid before saving
    check_config(temp_qcfg)

    # Save config as json
    if os.path.isfile(fname):
        message = f"{fname} already exist, will overwrite."
        warnings.warn(message, UserWarning)
    with open(fname, "w", encoding="utf-8") as outfile:
        json.dump(temp_qcfg, outfile, indent=4)


def qconfig_load(fname: str = "qcfg.json") -> dict:
    """Read config in json format, work together with qconfig_save"""
    config = get_recipe(fname)

    if config:
        # Check that loaded file is a dict
        if not isinstance(config, dict):
            raise ValueError(f"Quantized config={fname} is not a dictionary")

        # Add back wanted defaults for any missing vars
        add_wanted_defaults_to_config(config, minimal=False)
        add_required_defaults_to_config(config)

        # Ensure config has correct values before continuing
        check_config(config)

        return config

    logger.info(f"{fname} doesn't exist. cannot load the qcfg")


def check_config(config: dict, model_dtype: torch.dtype = None) -> None:
    """
    Check config values are valid before consuming them in qmodel_prep
    The following errors are detected:
        Any non-valid variables will throw a ValueError
        A RuntimeError will be thrown if a model is fp32 and is requested to be fp16

    If a recoverable option is available, we can overwrite it:
        If a model is fp16 and we request quantization at a higher precision -> set nbits to fp16
        supposed to be an int but provided a float (float(k.0) vs int(k)) -> cast to int(k)
        supposed to be a float but provided an int (int(k) vs float(k.0)) -> cast to float(k.0)
    """
    num_bits_settings = [2, 4, 8, 16, 32]
    nbits_a = config.get("nbits_a", 32)
    # Check if integer was given as float (1.0 when it should be 1)
    if isinstance(nbits_a, float) and nbits_a.is_integer():
        config["nbits_a"] = int(nbits_a)
        nbits_a = int(nbits_a)
    if nbits_a not in num_bits_settings:
        raise ValueError(
            f"nbits_a = {nbits_a} is not a supported quantization setting.  "
            f"Should be set one of the following: {num_bits_settings}"
        )

    nbits_w = config.get("nbits_w", 32)
    # Check if integer was given as float (1.0 when it should be 1)
    if isinstance(nbits_w, float) and nbits_w.is_integer():
        config["nbits_w"] = int(nbits_w)
        nbits_w = int(nbits_w)
    if nbits_w not in num_bits_settings:
        raise ValueError(
            f"nbits_w = {nbits_w} is not a supported quantization setting.  "
            f"Should be set one of the following: {num_bits_settings}"
        )

    # If no model_dtype given, compute based on min nbits
    if model_dtype is None:
        min_nbits = min(nbits_a, nbits_w)
        if min_nbits == 32:
            model_dtype = torch.float32
        elif min_nbits == 16:
            model_dtype = torch.float16
        else:
            model_dtype = torch.int8

    # Check if model is fp32 and nbits == 16, throw RuntimeError
    if model_dtype == torch.float32 and (nbits_a, nbits_w) == (16, 16):
        raise RuntimeError(f"Model has dtype {model_dtype}, but nbits_a,nbits_w = 16.")

    # If model is fp16 and higher precision is requested, change any nbits to fp16
    if model_dtype in [torch.float16, torch.bfloat16]:
        if nbits_a > 16:
            config["nbits_a"] = 16
            logger.warning(
                f"Model has dtype {model_dtype}, but nbits_a = {nbits_a} is requesting higher "
                "precision.  Setting nbits_a to 16",
            )

        if nbits_w > 16:
            config["nbits_w"] = 16
            logger.warning(
                f"Model has dtype {model_dtype}, but nbits_w = {nbits_w} is requesting higher "
                "precision.  Setting nbits_w to 16",
            )

    # Check other nbit settings
    other_nbits_str = [
        "nbits_a_qkv",
        "nbits_w_qkv",
        "nbits_bmm1",
        "nbits_bmm2",
        "nbits_kvcache",
        "nbits_a_alt",
        "nbits_w_alt",
    ]
    other_nbits_settings = [2, 4, 8, 16, 32, None]
    # None = null in JSON - these do not need to be set

    for other_nbit_str in other_nbits_str:
        other_nbit = config.get(other_nbit_str, None)
        # Check if integer was given as float (1.0 when it should be 1)
        if isinstance(other_nbit, float) and other_nbit.is_integer():
            config[other_nbit] = int(other_nbit)
            other_nbit = int(other_nbit)
        if other_nbit not in other_nbits_settings:
            raise ValueError(
                f"{other_nbit_str} = {other_nbit} is not set to one of the following: "
                f"{other_nbits_settings}"
            )

    # Set allowed qa_modes, qw_modes, bmm_modes
    qa_mode_settings = [
        "pact",
        "pact+",
        "pactsym",
        "pactsym+",
        "max",
        "minmax",
        "maxsym",
        "pertokenmax",
        "lsq+",
        "fix",
        "brecq",
        # fp8_e4m3
        "fp8_e4m3_sat",
        "fp8_e4m3_scale",
        "fp8_e4m3_sat_perCh",
        "fp8_e4m3_scale_perCh",
        "fp8_e4m3_sat_perToken",
        "fp8_e4m3_scale_perToken",
        # fp8_e5m2
        "fp8_e5m2_sat",
        "fp8_e5m2_scale",
        "fp8_e5m2_sat_perCh",
        "fp8_e5m2_scale_perCh",
        "fp8_e5m2_sat_perToken",
        "fp8_e5m2_scale_perToken",
    ]
    qw_mode_settings = [
        "sawb",
        "sawb16",
        "sawbperCh",
        "sawb+",
        "sawb+16",
        "sawb+perCh",
        "max",
        "maxperCh",
        "maxperGp",
        "minmax",
        "minmaxperCh",
        "minmaxperGp",
        "pact",
        "pact+",
        "lsq+",
        "fix",
        "dorefa",
        "brecq",
        "adaround",
        "pertokenmax",
        # fp8_e4m3
        "fp8_e4m3_sat",
        "fp8_e4m3_scale",
        "fp8_e4m3_sat_perCh",
        "fp8_e4m3_scale_perCh",
        "fp8_e4m3_sat_perToken",
        "fp8_e4m3_scale_perToken",
        # fp8_e5m2
        "fp8_e5m2_sat",
        "fp8_e5m2_scale",
        "fp8_e5m2_sat_perCh",
        "fp8_e5m2_scale_perCh",
        "fp8_e5m2_sat_perToken",
        "fp8_e5m2_scale_perToken",
    ]
    bmm_mode_settings = [
        "pact",
        "pactsym",
        "pactsym+",
        "maxsym",
        "max",
        "minmax",
        "pertokenmax",
        "fp8_e4m3_sat",
        "fp8_e4m3_scale_perToken",
        "fp8_e5m2_sat",
        "fp8_e5m2_scale_perToken",
    ]

    # Get strings in config for qa_modes, qw_modes, bmm_modes
    qa_modes_str = [
        "qa_mode",
        "qa_qkv_mode",
    ]
    qw_modes_str = [
        "qw_mode",
        "qw_qkv_mode",
    ]
    bmm_modes_str = [
        "bmm1_qm1_mode",
        "bmm1_qm2_mode",
        "bmm2_qm1_mode",
        "bmm2_qm2_mode",
    ]

    # mx related modes for config:
    mx_spec_config_modes = [
        "mx_fp8_e5m2",
        "mx_fp8_e4m3",
        "mx_fp4_e2m1",
        "mx_fp4",
        "mx_int8",
        "mx_int4",
        "mx_fp16",
        "mx_float16",
        "mx_bf16",
        "mx_bfloat16",
    ]

    # Check each for correct ranges
    for qa_mode_str in qa_modes_str:
        qa_mode = config.get(qa_mode_str, "pact+")
        if not qa_mode in (qa_mode_settings + mx_spec_config_modes):
            raise ValueError(
                f"{qa_mode_str} = {qa_mode} is not set to one of the following: "
                f"{qa_mode_settings + mx_spec_config_modes}"
            )

    for qw_mode_str in qw_modes_str:
        qw_mode = config.get(qw_mode_str, "sawb+")
        if not qw_mode in (qw_mode_settings + mx_spec_config_modes):
            raise ValueError(
                f"{qw_mode_str} = {qw_mode} is not set to one of the following: "
                f"{qw_mode_settings + mx_spec_config_modes}"
            )

    bmm_mode_consistency = 0  # all or none when using mx
    for bmm_mode_str in bmm_modes_str:
        bmm_mode = config.get(bmm_mode_str, "pactsym+")
        bmm_mode_consistency += bmm_mode.startswith("mx_")
        # mx_specs doesn't have 4 individual bmmX_qmY_modes, it re-uses w and a fmt instead.
        # We will keep them in qcfg (with "mx_" prefix NOT removed).
        if not bmm_mode in (bmm_mode_settings + mx_spec_config_modes):
            raise ValueError(
                f"{bmm_mode_str} = {bmm_mode} is not set to one of the following: "
                f"{bmm_mode_settings + mx_spec_config_modes}"
            )
    if bmm_mode_consistency != 0 and bmm_mode_consistency != len(bmm_modes_str):
        raise ValueError("bmmX_qmY_modes inconsistent! Should be all mx or no mx.")

    # Check mode calibration and initialization values
    calib_init_settings = ["percentile", "pact", "sawb", "max"]
    calib_inits_str = [
        "qa_mode_calib",
        "qw_mode_calib",
        "a_init_method",
        "w_init_method",
    ]
    for calib_init_str in calib_inits_str:
        calib_init = config.get(calib_init_str, "max")
        if not calib_init in calib_init_settings:
            raise ValueError(
                f"{calib_init_str} = {calib_init} is not set to one of the following: "
                f"{calib_init_settings}"
            )

    # Check boolean values
    boolean_vars_str = [
        "extend_act_range",
        "qshortcutconv",
        "q1stlastconv",
        "qdw",
        "qskipfpn",
        "qkvsync",
        "plotsvg",
        "ptq_freezecvs",
        "ptq_qdrop",
        "qskip_large_mag_layers",
        "recompute_narrow_weights",
        "smoothq",
    ]
    for boolean_var_str in boolean_vars_str:
        boolean_var = config.get(
            boolean_var_str, False
        )  # assume default = False is not specified
        # Note: bool is a subclass of int, so we can't rely on isinstance
        # pylint: disable = unidiomatic-typecheck
        if type(boolean_var) is not bool:
            raise ValueError(f"{boolean_var_str} = {boolean_var} is not a boolean")

    default_config = config_defaults()

    # Check int values
    integer_vars_str = [
        "qmodel_calibration",
        "qmodel_calibration_new",
        "ptq_nbatch",
        "ptq_batchsize",
        "ptq_nouterloop",
        "ptq_ninnerloop",
    ]

    for integer_var_str in integer_vars_str:
        integer_var_default = default_config.get(integer_var_str)
        integer_var = config.get(integer_var_str, integer_var_default)
        # Check if integer was given as float (1.0 when it should be 1)
        if isinstance(integer_var, float) and integer_var.is_integer():
            config[integer_var_str] = int(integer_var)
            integer_var = int(integer_var)
        if not isinstance(integer_var, int):
            raise ValueError(f"{integer_var_str} = {integer_var} is not an integer")

    # Check fp values
    fp_vars_str = [
        "ptq_lrw",
        "ptq_lrcv_w",
        "ptq_lrcv_a",
    ]
    for fp_var_str in fp_vars_str:
        fp_var_default = default_config.get(fp_var_str)
        fp_var = config.get(fp_var_str, fp_var_default)
        # Check if float was given as an int (e.g. 1 when it should be 1.0)
        # NOTE: True/False qualifies as int.
        if isinstance(fp_var, int) and not isinstance(fp_var, bool):
            config[fp_var_str] = float(fp_var)
            fp_var = float(fp_var)
        if not isinstance(fp_var, float):
            raise ValueError(f"{fp_var_str} = {fp_var} is not a floating-point number")

    # Check iterable values
    iterable_vars_str = [
        "qskip_layer_name",
        "qspecial_layers",
        "qsinglesided_name",
        "ptqmod_to_be_optimized",
        "firstptqmodule",
        "params2optim",
        "clip_val_asst_percentile",
        "smoothq_scale_layers",
    ]
    for iterable_var_str in iterable_vars_str:
        iterable_var_default = default_config.get(iterable_var_str)
        iterable_var = config.get(iterable_var_str, iterable_var_default)
        if not hasattr(iterable_var, "__iter__"):
            raise ValueError(
                f"{iterable_var_str} = {iterable_var} is not an iterable object"
            )

    # Other values that require special settings

    # clip_val_asst is the percentile to use for calibration. TODO: consider renaming
    clip_val_asst_percentile_default = default_config.get("clip_val_asst_percentile")
    clip_val_asst_percentile = config.get(
        "clip_val_asst_percentile", clip_val_asst_percentile_default
    )
    if len(clip_val_asst_percentile) != 2:
        raise ValueError(
            f"clip_val_asst_percentile = {clip_val_asst_percentile} is not length 2"
        )
    val0 = clip_val_asst_percentile[0]
    val1 = clip_val_asst_percentile[1]

    # Check if either value is an int, when it should be a float (ie 1 when it should be 1.0)
    if isinstance(val0, int) and not isinstance(val0, bool):
        clip_val_asst_percentile[0] = float(val0)
        val0 = float(val0)
        config["clip_val_asst_percentile"] = clip_val_asst_percentile
    if isinstance(val1, int) and not isinstance(val1, bool):
        clip_val_asst_percentile[1] = float(val1)
        val1 = float(val1)
        config["clip_val_asst_percentile"] = clip_val_asst_percentile

    if not isinstance(val0, float):
        raise ValueError(
            f"clip_val_asst_percentile = {clip_val_asst_percentile} does not contain"
            " a float value at index 0"
        )

    if not isinstance(val1, float):
        raise ValueError(
            f"clip_val_asst_percentile = {clip_val_asst_percentile} "
            "does not contain a float value at index 1"
        )

    ptq_loss_func_settings = [
        "mse",
        "normalized_change",
        "ssim",
        "ssimlog",
        "ssimp0.2",
        "ssimp0.5",
        "ssimp2",
        "fisher_diag",
        "fisher_full",
        "adaround",
    ]
    ptq_loss_func = config.get("ptq_loss_func", "mse")
    if not ptq_loss_func in ptq_loss_func_settings:
        raise ValueError(
            f"ptq_loss_func = {ptq_loss_func} is not one of the following: "
            f"{ptq_loss_func_settings}"
        )

    ptq_coslr_settings = ["", "A", "W", "WA"]
    ptq_coslr = config.get("ptq_coslr", "")
    if not ptq_coslr in ptq_coslr_settings:
        raise ValueError(
            f"ptq_coslr = {ptq_coslr} is not one of the following: {ptq_coslr_settings}"
        )

    which2patch_contextmanager_settings = ["torch.bmm", "torch.matmul", None]
    which2patch_contextmanager = config.get("which2patch_contextmanager", None)
    if not which2patch_contextmanager in which2patch_contextmanager_settings:
        raise ValueError(
            f"which2patch_contextmanager = {which2patch_contextmanager} is not one of "
            f"the following: {which2patch_contextmanager_settings}"
        )

<<<<<<< HEAD
    # Check MX-related variables in mx_specs
    mx_specs = config.get("mx_specs", None)
    if mx_specs:
        # mx related modes for config:
        mx_spec_modes = [
            "fp8_e5m2",
            "fp8_e4m3",
            "fp4_e2m1",
            "fp4",
            "int8",
            "int4",
            "fp16",
            "float16",
            "bf16",
            "bfloat16",
        ]

        mx_specs_format_var_strs = {
            "w_elem_format",
            "a_elem_format",
            "w_elem_format_bp",
            "a_elem_format_bp",
            "a_elem_format_bp_ex",
            "a_elem_format_bp_os",
        }

        for format_var_str in mx_specs_format_var_strs:
            format_var = mx_specs[format_var_str]
            if not isinstance(format_var, str):
                raise ValueError(
                    f"mx_specs[{format_var_str}] = {format_var} is not a string"
                )
            if format_var not in mx_spec_modes:
                raise ValueError(
                    f"mx_specs[{format_var_str}] = {format_var} is not in one of the following: "
                    f"{mx_spec_modes}"
                )

        mx_spec_int_var_str_defaults = [
            ("scale_bits", 8),
            ("block_size", 32),
            # ("fp", 16),  # can only set either fp or bfloat to non-zero
            ("bfloat", 16),
        ]
        mx_spec_int_var_values = {2, 4, 6, 8, 16, 32}

        for integer_var_str, integer_var_default in mx_spec_int_var_str_defaults:
            integer_var = mx_specs.get(integer_var_str, integer_var_default)
            # Check if integer was given as float (1.0 when it should be 1)
            if isinstance(integer_var, float) and integer_var.is_integer():
                mx_specs[integer_var_str] = int(integer_var)
                integer_var = int(integer_var)
            if not isinstance(integer_var, int):
                raise ValueError(
                    f"mx_specs[{integer_var_str}] = {integer_var} is not an integer"
                )
            if integer_var not in mx_spec_int_var_values:
                raise ValueError(
                    f"mx_specs[{integer_var_str}] = {integer_var} must be an integer in "
                    f"{mx_spec_int_var_values}"
                )

        mx_spec_bool_var_strs = {
            "mx_flush_fp32_subnorms",
            "bfloat_subnorms",
            "quantize_backprop",
            "softmax_exp2",
            "vec_use_exp2",
            "vec_use_recip",
            "custom_cuda",
        }
        for boolean_var_str in mx_spec_bool_var_strs:
            # assume default = False is not specified
            boolean_var = mx_specs.get(boolean_var_str, False)
            # Note: bool is a subclass of int, so we can't rely on isinstance
            # pylint: disable = unidiomatic-typecheck
            if type(boolean_var) is not bool:
                raise ValueError(
                    f"mx_specs[{boolean_var_str}] = {boolean_var} is not a boolean"
                )

        mx_spec_exp_var_strs = {
            "shared_exp_method",
        }
        mx_spec_exp_var_values = {"max", None}
        for exp_var_str in mx_spec_exp_var_strs:
            exp_var = mx_specs.get(exp_var_str, "max")
            if not isinstance(exp_var, str):
                raise ValueError(f"mx_specs[{exp_var_str}] = {exp_var} is not a string")
            if exp_var not in mx_spec_exp_var_values:
                raise ValueError(
                    f"mx_specs[{exp_var_str}] = {exp_var} is not in "
                    f"{mx_spec_exp_var_values}"
                )

        mx_spec_round_var_strs = {
            "round",
            "round_m",
            "round_weight",
            "round_output",
            "round_grad_weight",
            "round_grad_input",
            "round_mx_output",
            "round_mx_input_grad_input",
            "round_mx_weight_grad_input",
            "round_mx_grad_output_grad_input",
            "round_mx_input_grad_weight",
            "round_mx_grad_output_grad_weight",
        }
        mx_spec_round_var_values = {"nearest", "floor"}
        for round_var_str in mx_spec_round_var_strs:
            round_var = mx_specs.get(round_var_str, "nearest")
            if not isinstance(round_var, str):
                raise ValueError(
                    f"mx_specs[{round_var_str}] = {round_var} is not a string"
                )
            if round_var not in mx_spec_round_var_values:
                raise ValueError(
                    f"mx_specs[{round_var_str}] = {round_var} is not in"
                    f"{mx_spec_round_var_values}"
                )

        # If mapping is defined, check for MX  classes
        if available_packages["mx"]:
            # Local
            from fms_mo.modules.bmm import QBmmMX
            from fms_mo.modules.linear import QLinearMX

            mapping = config.get("mapping", None)

            # partial was used to wrap QLinearMX, will be an instance of partial
            # 1. can use .func pointer to find the original class
            # 2. QBmm is optional, could be partial(QBmmMX,) or QBmm
            if mapping is not None:
                if mapping[nn.Linear].func is not QLinearMX:
                    raise ValueError("MX mapping for nn.Linear is not QLinearMX")

                qbmm_map = mapping["matmul_or_bmm"]
                if bmm_mode_consistency > 0:
                    if getattr(qbmm_map, "func", None) is not QBmmMX:
                        raise ValueError("MX mapping for matmul_or_bmm is not QBmmMX")
                else:
                    if qbmm_map is not QBmm:
                        raise ValueError("Mapping for matmul_or_bmm is not QBmm")
    # End mx_specs checks
=======
    smoothq_act_scale_path = config.get("smoothq_act_scale_path", None)
    if smoothq_act_scale_path and not smoothq_act_scale_path.endswith(".pt"):
        raise ValueError(f"{smoothq_act_scale_path=} is not a .pt checkpoint")
>>>>>>> 578759ff
<|MERGE_RESOLUTION|>--- conflicted
+++ resolved
@@ -18,12 +18,8 @@
 from datetime import date
 from importlib.metadata import version
 from pathlib import Path
-<<<<<<< HEAD
-from typing import Any
+from typing import Any, Union
 import argparse
-=======
-from typing import Any, Union
->>>>>>> 578759ff
 import json
 import logging
 import os
@@ -93,16 +89,6 @@
         "nbits_i_lstm": None,
         "nbits_h_lstm": None,
         # qmodes vars
-<<<<<<< HEAD
-        ("qa_mode", "pact"),
-        ("qw_mode", "sawb"),
-        ("qa_qkv_mode", "pact"),
-        ("qw_qkv_mode", "sawb"),
-        ("bmm1_qm1_mode", "pact"),
-        ("bmm1_qm2_mode", "pact"),
-        ("bmm2_qm1_mode", "pact"),
-        ("bmm2_qm2_mode", "pact"),
-=======
         "qa_mode": "pact+",
         "qw_mode": "sawb+",
         "qa_qkv_mode": "pact",
@@ -112,7 +98,6 @@
         "bmm2_qm1_mode": "pact",
         "bmm2_qm2_mode": "pact",
         "qa_mode_lstm": "pact+",
->>>>>>> 578759ff
         # mode_calib vars
         "qa_mode_calib": "percentile",
         "qw_mode_calib": "percentile",
@@ -183,9 +168,6 @@
     return cfg_defaults
 
 
-<<<<<<< HEAD
-def qconfig_init(recipe: str = None, args: Any = None, use_mx: bool = False):
-=======
 def find_recipe_json(recipe: str, subdir: str = None) -> Path:
     """
     Search for recipe .json file in fms_mo and return the path
@@ -251,7 +233,6 @@
 
 
 def qconfig_init(recipe: str = None, args: Any = None) -> dict:
->>>>>>> 578759ff
     """Three possible ways to create qcfg:
         1. create a default qcfg
         2. load from a json
@@ -442,7 +423,6 @@
     return qcfg
 
 
-<<<<<<< HEAD
 def set_mx_specs(
     config: dict,
     args: argparse.ArgumentParser = None,
@@ -643,10 +623,7 @@
     }
 
 
-def has_non_serializable_object(anything):
-=======
 def has_non_serializable_object(anything: Any) -> bool:
->>>>>>> 578759ff
     """
     Generalized recursive function looking for any non-serializable Python object
     Only types that are JSON serializable are None, primitives, tuples, lists, and dicts.
@@ -1262,7 +1239,10 @@
             f"the following: {which2patch_contextmanager_settings}"
         )
 
-<<<<<<< HEAD
+    smoothq_act_scale_path = config.get("smoothq_act_scale_path", None)
+    if smoothq_act_scale_path and not smoothq_act_scale_path.endswith(".pt"):
+        raise ValueError(f"{smoothq_act_scale_path=} is not a .pt checkpoint")
+
     # Check MX-related variables in mx_specs
     mx_specs = config.get("mx_specs", None)
     if mx_specs:
@@ -1407,9 +1387,4 @@
                 else:
                     if qbmm_map is not QBmm:
                         raise ValueError("Mapping for matmul_or_bmm is not QBmm")
-    # End mx_specs checks
-=======
-    smoothq_act_scale_path = config.get("smoothq_act_scale_path", None)
-    if smoothq_act_scale_path and not smoothq_act_scale_path.endswith(".pt"):
-        raise ValueError(f"{smoothq_act_scale_path=} is not a .pt checkpoint")
->>>>>>> 578759ff
+    # End mx_specs checks