# Copyright The FMS Model Optimizer Authors
#
# Licensed under the Apache License, Version 2.0 (the "License");
# you may not use this file except in compliance with the License.
# You may obtain a copy of the License at
#
#     http://www.apache.org/licenses/LICENSE-2.0
#
# Unless required by applicable law or agreed to in writing, software
# distributed under the License is distributed on an "AS IS" BASIS,
# WITHOUT WARRANTIES OR CONDITIONS OF ANY KIND, either express or implied.
# See the License for the specific language governing permissions and
# limitations under the License.
"""Implement INT8xINT8 linear module compatible with AIU compiler"""

# Standard
from dataclasses import dataclass
from functools import partial
from typing import Any, Mapping, Optional

# Third Party
from fms.modules.linear import (
    LinearModuleShardingInfo,
    LinearParameterShardingInfo,
    register_linear_type_to_module_map,
    register_linear_type_to_sharding_map,
    shard_base_linear,
)
from fms.modules.tp import ShardType, TPModule
from fms.utils.config import ModelConfig
import torch

# Local
from fms_mo.aiu_addons.i8i8.i8i8_aiu_op import register_aiu_i8i8_op

register_aiu_i8i8_op()


@dataclass
class W8A8LinearConfig(ModelConfig):
    """Configuration for W8A8 Linear module"""

    linear_type: str = "int8"
    bits: int = 8
    weight_per_channel: bool = False
    activ_quant_type: Optional[str] = "per_token"
    smoothquant: bool = False
    smoothquant_layers: Optional[list] = None


class W8A8LinearAIU(torch.nn.Module):
    """Simplified QLinear that wraps quantize/dequantize operation.
    fms_mo.i8i8_aiu must have been pre-registered to use this class.
    """

    def __init__(
        self,
        in_features: int,
        out_features: int,
        bias: bool,
        config: W8A8LinearConfig,
        use_smoothquant: bool,
    ):
        super().__init__()

        if config.bits != 8:
            raise ValueError(
                "Only INT8 quantization is supported by W8A8LinearAIU module"
            )
        if config.activ_quant_type not in [
            "per_token",
            "per_tensor_symm",
            "per_tensor_asymm",
        ]:
            raise ValueError(
                f"Unrecognized activation quantization type {config.activ_quant_type}. "
                "Choose between per_token, per_tensor_symm, per_tensor_asymm"
            )
        self.in_features = in_features
        self.out_features = out_features

        self.register_buffer(
            "weight",
            torch.zeros(out_features, in_features, dtype=torch.int8),
        )
        if bias:
            self.register_buffer(
                "bias", torch.zeros((out_features), dtype=torch.float16)
            )

        if config.weight_per_channel:
            w_clip_size = out_features
            self.weight_quant_type = "per_channel"
        else:
            w_clip_size = 1
            self.weight_quant_type = "per_tensor"
        self.register_buffer(
            "w_clip_val",
            torch.zeros(w_clip_size, dtype=torch.float16),
        )
        self.register_buffer(
            "w_clip_valn",
            torch.zeros(w_clip_size, dtype=torch.float16),
        )

        # a_clip_val, a_clip_valn buffers are always created but remain dummy if
        # quantization type is "per_token" (they are computed on-the-fly)
        self.register_buffer("a_clip_val", torch.zeros(1, dtype=torch.float16))
        self.register_buffer("a_clip_valn", torch.zeros(1, dtype=torch.float16))

        # define zero shift buffer
        if config.activ_quant_type in ["per_token", "per_tensor_symm"]:
            zero_shift_size = 1
        else:  # "per_tensor_asymm"
            zero_shift_size = out_features
        self.register_buffer(
            "zero_shift",
            torch.zeros(zero_shift_size, dtype=torch.float32),
        )
        self.activ_quant_type = config.activ_quant_type

        # define smoothquant buffer
        self.smoothquant = config.smoothquant and use_smoothquant
        smoothquant_size = in_features if self.smoothquant else 1
        self.register_buffer(
            "smoothquant_scale",
            torch.ones(smoothquant_size, dtype=torch.float16),
        )

        # check op is registered before loading
        if not hasattr(torch.ops, "fms_mo") or not hasattr(
            torch.ops.fms_mo, "i8i8_aiu"
        ):
            raise ValueError("Custom AIU op `fms_mo.i8i8_aiu` has not been registered.")
        self.aiu_op = torch.ops.fms_mo.i8i8_aiu

        self.register_buffer(
            "qdata",
            torch.cat(
                (
                    self.w_clip_val,
                    self.w_clip_valn,
                    self.a_clip_val,
                    self.a_clip_valn,
                    self.zero_shift,
                    self.smoothquant_scale,
                )
            ),
        )

    def forward(self, x):
        """
        qdata: `quantization metadata` obtained from the concatenation
                of 6 tensors: w_clip_val, w_clip_valn, a_clip_val, a_clip_valn,
                zero_shift, smoothquant_scale

        Tensors characteristics depend on choice of quantization, as follows:

        name        quant type      #dims   #elements   values
        ------------------------------------------------------
        w_clip_val  per tensor      1       1           >0
                    per channel     1       out         >0
        a_clip_val  per tensor      1       1           >0
                    per token       1       1           0

        zero_shift  asymm activ     1       out         !=0
        zero_shift  symm activ      1       1           0

        smoothquant_scale ON        1       in          >0
        smoothquant_scale OFF       1       1           1
        ------------------------------------------------------

        smoothquant_scale is pre-computed scaling factor:
        ```
        S_sq = max(|X_j|)^alpha / max(|W_j|)^(1 - alpha)
        ```
        It is used in hardware to scale activations, prior quantization
        """

        return self.aiu_op(
            x,
            self.weight,
            self.bias,
            self.qdata,
            self.weight_quant_type,
            self.activ_quant_type,
            self.smoothquant,
        )

    def __repr__(self) -> str:
        return (
            f"{self.__class__.__name__}"
            f"(in={self.in_features}, out={self.out_features}, "
            f"bias={self.bias is not None}, wq={self.weight_quant_type}, "
            f"aq={self.activ_quant_type}, smoothq={self.smoothquant}, "
            f"op={self.aiu_op})"
        )


def get_int8_aiu_linear(
    in_features: int,
    out_features: int,
    bias: bool,
<<<<<<< HEAD
    linear_config: Mapping[str, Any],
    use_smoothquant: bool = True,
=======
    linear_config: Optional[Mapping[str, Any]] = None,
    use_smoothquant: bool = False,
>>>>>>> 9fc7c757
) -> torch.nn.Module:
    """Retrieve a W8A8 Linear module"""

    int8_config = W8A8LinearConfig(**linear_config)
    linear = W8A8LinearAIU(
        in_features=in_features,
        out_features=out_features,
        bias=bias,
        config=int8_config,
        use_smoothquant=use_smoothquant,
    )
    return linear


def shard_int8_aiu_linear(
    tensor_values: dict[str, torch.Tensor],
    tp_module: TPModule,
    module_sharding_info: dict[str, LinearModuleShardingInfo],
) -> Optional[set]:
    """Set up INT8 (W8A8) quantization parameters to be sharded onto
    AIU-compliant linear modules

                         |     GPU     |
    sharding  | qparam   | shard | dim |
    ----------+----------+-------+-----|
    colwise   | weight   |   Y   |  0  |
              | bias     |   Y   |  0  |
              | others*  |   N   |  -  |
    ----------+----------+-------+-----|
    rowwise   | weight   |   Y   |  1  |
              | bias     |   0   |  -  |
              | others*  |   N   |  -  |

    Other quantization parameters: w_clip_val, w_clip_valn,
    a_clip_val, a_clip_valn, zero_shift, smoothquant_scale
    No sharding on all these parameters, except w_clip_val and w_clip_valn when
    per-channel quantization is used
    """
    param_sharding_info: dict[str, dict[str, LinearParameterShardingInfo]] = {}
    for module_name, module_info in module_sharding_info.items():
        int8_aiu_mod = module_info.linear_module
        params: dict[str, LinearParameterShardingInfo] = {
            "weight": LinearParameterShardingInfo(
                module_info.sharding_dim, ShardType.SHARD
            ),
            # FIXME: with per-channel W, clips need to be sharded
            # but if per-tensor w, there should be no sharding
            # HOW CAN WE DISCRIMINATE THE TWO CASES?
            "w_clip_val": LinearParameterShardingInfo(0, ShardType.CLONE),
            "w_clip_valn": LinearParameterShardingInfo(0, ShardType.CLONE),
            # "w_clip_val": LinearParameterShardingInfo(
            #     module_info.sharding_dim,
            #     ShardType.SHARD if module_info.sharding_dim == 0 else ShardType.RANK0,
            # ),
            # "w_clip_valn": LinearParameterShardingInfo(
            #     module_info.sharding_dim,
            #     ShardType.SHARD if module_info.sharding_dim == 0 else ShardType.RANK0,
            # ),
            "a_clip_val": LinearParameterShardingInfo(0, ShardType.CLONE),
            "a_clip_valn": LinearParameterShardingInfo(0, ShardType.CLONE),
            "zero_shift": LinearParameterShardingInfo(0, ShardType.CLONE),
            "smooqthquant_scale": LinearParameterShardingInfo(0, ShardType.CLONE),
        }
        if int8_aiu_mod.bias is not None:
            params["bias"] = LinearParameterShardingInfo(
                module_info.sharding_dim,
                ShardType.SHARD if module_info.sharding_dim == 0 else ShardType.RANK0,
            )
        param_sharding_info[module_name] = params

    unused_keys = shard_base_linear(
        tensor_values, tp_module, module_sharding_info, param_sharding_info
    )

    raise NotImplementedError("TP not yet supported for INT8. Work in progress")
    # return unused_keys


register_linear_type_to_module_map("int8_aiu", get_int8_aiu_linear)
register_linear_type_to_module_map(
    "int8_smoothquant_aiu",
    partial(get_int8_aiu_linear, use_smoothquant=True),
)
register_linear_type_to_sharding_map("int8_aiu", shard_int8_aiu_linear)<|MERGE_RESOLUTION|>--- conflicted
+++ resolved
@@ -201,13 +201,8 @@
     in_features: int,
     out_features: int,
     bias: bool,
-<<<<<<< HEAD
-    linear_config: Mapping[str, Any],
-    use_smoothquant: bool = True,
-=======
     linear_config: Optional[Mapping[str, Any]] = None,
     use_smoothquant: bool = False,
->>>>>>> 9fc7c757
 ) -> torch.nn.Module:
     """Retrieve a W8A8 Linear module"""
 
